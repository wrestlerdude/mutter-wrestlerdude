--- conflicted
+++ resolved
@@ -64,11 +64,8 @@
                                            MetaWindow     *window);
 void meta_compositor_window_opacity_changed (MetaCompositor *compositor,
                                              MetaWindow     *window);
-<<<<<<< HEAD
-=======
 void meta_compositor_window_surface_changed (MetaCompositor *compositor,
                                              MetaWindow     *window);
->>>>>>> 954677dc
 
 gboolean meta_compositor_process_event (MetaCompositor *compositor,
                                         XEvent         *event,
@@ -121,18 +118,9 @@
                                                 MetaScreen     *screen);
 
 void meta_compositor_show_tile_preview (MetaCompositor *compositor,
-<<<<<<< HEAD
-                                        MetaScreen     *screen,
-                                        MetaWindow     *window,
-                                        MetaRectangle  *tile_rect,
-                                        int             tile_monitor_number);
-void meta_compositor_hide_tile_preview (MetaCompositor *compositor,
-                                        MetaScreen     *screen);
-=======
                                         MetaWindow     *window,
                                         MetaRectangle  *tile_rect,
                                         int             tile_monitor_number);
 void meta_compositor_hide_tile_preview (MetaCompositor *compositor);
->>>>>>> 954677dc
 
 #endif /* META_COMPOSITOR_H */